<!doctype html>
<html lang="en">
<head>
    <meta charset="utf-8">
    <meta name="viewport" content="width=device-width, initial-scale=1">
    <meta name="generator" content="pdoc 12.0.2"/>
    <title>exdpn.data_petri_net API documentation</title>

    <style>/*! * Bootstrap Reboot v5.0.0 (https://getbootstrap.com/) * Copyright 2011-2021 The Bootstrap Authors * Copyright 2011-2021 Twitter, Inc. * Licensed under MIT (https://github.com/twbs/bootstrap/blob/main/LICENSE) * Forked from Normalize.css, licensed MIT (https://github.com/necolas/normalize.css/blob/master/LICENSE.md) */*,::after,::before{box-sizing:border-box}@media (prefers-reduced-motion:no-preference){:root{scroll-behavior:smooth}}body{margin:0;font-family:system-ui,-apple-system,"Segoe UI",Roboto,"Helvetica Neue",Arial,"Noto Sans","Liberation Sans",sans-serif,"Apple Color Emoji","Segoe UI Emoji","Segoe UI Symbol","Noto Color Emoji";font-size:1rem;font-weight:400;line-height:1.5;color:#212529;background-color:#fff;-webkit-text-size-adjust:100%;-webkit-tap-highlight-color:transparent}hr{margin:1rem 0;color:inherit;background-color:currentColor;border:0;opacity:.25}hr:not([size]){height:1px}h1,h2,h3,h4,h5,h6{margin-top:0;margin-bottom:.5rem;font-weight:500;line-height:1.2}h1{font-size:calc(1.375rem + 1.5vw)}@media (min-width:1200px){h1{font-size:2.5rem}}h2{font-size:calc(1.325rem + .9vw)}@media (min-width:1200px){h2{font-size:2rem}}h3{font-size:calc(1.3rem + .6vw)}@media (min-width:1200px){h3{font-size:1.75rem}}h4{font-size:calc(1.275rem + .3vw)}@media (min-width:1200px){h4{font-size:1.5rem}}h5{font-size:1.25rem}h6{font-size:1rem}p{margin-top:0;margin-bottom:1rem}abbr[data-bs-original-title],abbr[title]{-webkit-text-decoration:underline dotted;text-decoration:underline dotted;cursor:help;-webkit-text-decoration-skip-ink:none;text-decoration-skip-ink:none}address{margin-bottom:1rem;font-style:normal;line-height:inherit}ol,ul{padding-left:2rem}dl,ol,ul{margin-top:0;margin-bottom:1rem}ol ol,ol ul,ul ol,ul ul{margin-bottom:0}dt{font-weight:700}dd{margin-bottom:.5rem;margin-left:0}blockquote{margin:0 0 1rem}b,strong{font-weight:bolder}small{font-size:.875em}mark{padding:.2em;background-color:#fcf8e3}sub,sup{position:relative;font-size:.75em;line-height:0;vertical-align:baseline}sub{bottom:-.25em}sup{top:-.5em}a{color:#0d6efd;text-decoration:underline}a:hover{color:#0a58ca}a:not([href]):not([class]),a:not([href]):not([class]):hover{color:inherit;text-decoration:none}code,kbd,pre,samp{font-family:SFMono-Regular,Menlo,Monaco,Consolas,"Liberation Mono","Courier New",monospace;font-size:1em;direction:ltr;unicode-bidi:bidi-override}pre{display:block;margin-top:0;margin-bottom:1rem;overflow:auto;font-size:.875em}pre code{font-size:inherit;color:inherit;word-break:normal}code{font-size:.875em;color:#d63384;word-wrap:break-word}a>code{color:inherit}kbd{padding:.2rem .4rem;font-size:.875em;color:#fff;background-color:#212529;border-radius:.2rem}kbd kbd{padding:0;font-size:1em;font-weight:700}figure{margin:0 0 1rem}img,svg{vertical-align:middle}table{caption-side:bottom;border-collapse:collapse}caption{padding-top:.5rem;padding-bottom:.5rem;color:#6c757d;text-align:left}th{text-align:inherit;text-align:-webkit-match-parent}tbody,td,tfoot,th,thead,tr{border-color:inherit;border-style:solid;border-width:0}label{display:inline-block}button{border-radius:0}button:focus:not(:focus-visible){outline:0}button,input,optgroup,select,textarea{margin:0;font-family:inherit;font-size:inherit;line-height:inherit}button,select{text-transform:none}[role=button]{cursor:pointer}select{word-wrap:normal}select:disabled{opacity:1}[list]::-webkit-calendar-picker-indicator{display:none}[type=button],[type=reset],[type=submit],button{-webkit-appearance:button}[type=button]:not(:disabled),[type=reset]:not(:disabled),[type=submit]:not(:disabled),button:not(:disabled){cursor:pointer}::-moz-focus-inner{padding:0;border-style:none}textarea{resize:vertical}fieldset{min-width:0;padding:0;margin:0;border:0}legend{float:left;width:100%;padding:0;margin-bottom:.5rem;font-size:calc(1.275rem + .3vw);line-height:inherit}@media (min-width:1200px){legend{font-size:1.5rem}}legend+*{clear:left}::-webkit-datetime-edit-day-field,::-webkit-datetime-edit-fields-wrapper,::-webkit-datetime-edit-hour-field,::-webkit-datetime-edit-minute,::-webkit-datetime-edit-month-field,::-webkit-datetime-edit-text,::-webkit-datetime-edit-year-field{padding:0}::-webkit-inner-spin-button{height:auto}[type=search]{outline-offset:-2px;-webkit-appearance:textfield}::-webkit-search-decoration{-webkit-appearance:none}::-webkit-color-swatch-wrapper{padding:0}::file-selector-button{font:inherit}::-webkit-file-upload-button{font:inherit;-webkit-appearance:button}output{display:inline-block}iframe{border:0}summary{display:list-item;cursor:pointer}progress{vertical-align:baseline}[hidden]{display:none!important}</style>
    <style>/*! syntax-highlighting.css */pre{line-height:125%;}span.linenos{color:inherit; background-color:transparent; padding-left:5px; padding-right:20px;}.pdoc-code .hll{background-color:#ffffcc}.pdoc-code{background:#f8f8f8;}.pdoc-code .c{color:#3D7B7B; font-style:italic}.pdoc-code .err{border:1px solid #FF0000}.pdoc-code .k{color:#008000; font-weight:bold}.pdoc-code .o{color:#666666}.pdoc-code .ch{color:#3D7B7B; font-style:italic}.pdoc-code .cm{color:#3D7B7B; font-style:italic}.pdoc-code .cp{color:#9C6500}.pdoc-code .cpf{color:#3D7B7B; font-style:italic}.pdoc-code .c1{color:#3D7B7B; font-style:italic}.pdoc-code .cs{color:#3D7B7B; font-style:italic}.pdoc-code .gd{color:#A00000}.pdoc-code .ge{font-style:italic}.pdoc-code .gr{color:#E40000}.pdoc-code .gh{color:#000080; font-weight:bold}.pdoc-code .gi{color:#008400}.pdoc-code .go{color:#717171}.pdoc-code .gp{color:#000080; font-weight:bold}.pdoc-code .gs{font-weight:bold}.pdoc-code .gu{color:#800080; font-weight:bold}.pdoc-code .gt{color:#0044DD}.pdoc-code .kc{color:#008000; font-weight:bold}.pdoc-code .kd{color:#008000; font-weight:bold}.pdoc-code .kn{color:#008000; font-weight:bold}.pdoc-code .kp{color:#008000}.pdoc-code .kr{color:#008000; font-weight:bold}.pdoc-code .kt{color:#B00040}.pdoc-code .m{color:#666666}.pdoc-code .s{color:#BA2121}.pdoc-code .na{color:#687822}.pdoc-code .nb{color:#008000}.pdoc-code .nc{color:#0000FF; font-weight:bold}.pdoc-code .no{color:#880000}.pdoc-code .nd{color:#AA22FF}.pdoc-code .ni{color:#717171; font-weight:bold}.pdoc-code .ne{color:#CB3F38; font-weight:bold}.pdoc-code .nf{color:#0000FF}.pdoc-code .nl{color:#767600}.pdoc-code .nn{color:#0000FF; font-weight:bold}.pdoc-code .nt{color:#008000; font-weight:bold}.pdoc-code .nv{color:#19177C}.pdoc-code .ow{color:#AA22FF; font-weight:bold}.pdoc-code .w{color:#bbbbbb}.pdoc-code .mb{color:#666666}.pdoc-code .mf{color:#666666}.pdoc-code .mh{color:#666666}.pdoc-code .mi{color:#666666}.pdoc-code .mo{color:#666666}.pdoc-code .sa{color:#BA2121}.pdoc-code .sb{color:#BA2121}.pdoc-code .sc{color:#BA2121}.pdoc-code .dl{color:#BA2121}.pdoc-code .sd{color:#BA2121; font-style:italic}.pdoc-code .s2{color:#BA2121}.pdoc-code .se{color:#AA5D1F; font-weight:bold}.pdoc-code .sh{color:#BA2121}.pdoc-code .si{color:#A45A77; font-weight:bold}.pdoc-code .sx{color:#008000}.pdoc-code .sr{color:#A45A77}.pdoc-code .s1{color:#BA2121}.pdoc-code .ss{color:#19177C}.pdoc-code .bp{color:#008000}.pdoc-code .fm{color:#0000FF}.pdoc-code .vc{color:#19177C}.pdoc-code .vg{color:#19177C}.pdoc-code .vi{color:#19177C}.pdoc-code .vm{color:#19177C}.pdoc-code .il{color:#666666}@media (prefers-color-scheme:dark){pre{line-height:125%;}span.linenos{color:inherit; background-color:transparent; padding-left:5px; padding-right:20px;}.pdoc-code .hll{background-color:#49483e}.pdoc-code{background:#272822; color:#f8f8f2}.pdoc-code .c{color:#75715e}.pdoc-code .err{color:#960050; background-color:#1e0010}.pdoc-code .esc{color:#f8f8f2}.pdoc-code .g{color:#f8f8f2}.pdoc-code .k{color:#66d9ef}.pdoc-code .l{color:#ae81ff}.pdoc-code .n{color:#f8f8f2}.pdoc-code .o{color:#f92672}.pdoc-code .x{color:#f8f8f2}.pdoc-code .p{color:#f8f8f2}.pdoc-code .ch{color:#75715e}.pdoc-code .cm{color:#75715e}.pdoc-code .cp{color:#75715e}.pdoc-code .cpf{color:#75715e}.pdoc-code .c1{color:#75715e}.pdoc-code .cs{color:#75715e}.pdoc-code .gd{color:#f92672}.pdoc-code .ge{color:#f8f8f2; font-style:italic}.pdoc-code .gr{color:#f8f8f2}.pdoc-code .gh{color:#f8f8f2}.pdoc-code .gi{color:#a6e22e}.pdoc-code .go{color:#66d9ef}.pdoc-code .gp{color:#f92672; font-weight:bold}.pdoc-code .gs{color:#f8f8f2; font-weight:bold}.pdoc-code .gu{color:#75715e}.pdoc-code .gt{color:#f8f8f2}.pdoc-code .kc{color:#66d9ef}.pdoc-code .kd{color:#66d9ef}.pdoc-code .kn{color:#f92672}.pdoc-code .kp{color:#66d9ef}.pdoc-code .kr{color:#66d9ef}.pdoc-code .kt{color:#66d9ef}.pdoc-code .ld{color:#e6db74}.pdoc-code .m{color:#ae81ff}.pdoc-code .s{color:#e6db74}.pdoc-code .na{color:#a6e22e}.pdoc-code .nb{color:#f8f8f2}.pdoc-code .nc{color:#a6e22e}.pdoc-code .no{color:#66d9ef}.pdoc-code .nd{color:#a6e22e}.pdoc-code .ni{color:#f8f8f2}.pdoc-code .ne{color:#a6e22e}.pdoc-code .nf{color:#a6e22e}.pdoc-code .nl{color:#f8f8f2}.pdoc-code .nn{color:#f8f8f2}.pdoc-code .nx{color:#a6e22e}.pdoc-code .py{color:#f8f8f2}.pdoc-code .nt{color:#f92672}.pdoc-code .nv{color:#f8f8f2}.pdoc-code .ow{color:#f92672}.pdoc-code .w{color:#f8f8f2}.pdoc-code .mb{color:#ae81ff}.pdoc-code .mf{color:#ae81ff}.pdoc-code .mh{color:#ae81ff}.pdoc-code .mi{color:#ae81ff}.pdoc-code .mo{color:#ae81ff}.pdoc-code .sa{color:#e6db74}.pdoc-code .sb{color:#e6db74}.pdoc-code .sc{color:#e6db74}.pdoc-code .dl{color:#e6db74}.pdoc-code .sd{color:#e6db74}.pdoc-code .s2{color:#e6db74}.pdoc-code .se{color:#ae81ff}.pdoc-code .sh{color:#e6db74}.pdoc-code .si{color:#e6db74}.pdoc-code .sx{color:#e6db74}.pdoc-code .sr{color:#e6db74}.pdoc-code .s1{color:#e6db74}.pdoc-code .ss{color:#e6db74}.pdoc-code .bp{color:#f8f8f2}.pdoc-code .fm{color:#a6e22e}.pdoc-code .vc{color:#f8f8f2}.pdoc-code .vg{color:#f8f8f2}.pdoc-code .vi{color:#f8f8f2}.pdoc-code .vm{color:#f8f8f2}}</style>
    <style>/*! theme.css */:root{--pdoc-background:#fff;}.pdoc{--text:#212529;--muted:#6c757d;--link:#3660a5;--link-hover:#1659c5;--code:#f8f8f8;--active:#fff598;--accent:#eee;--accent2:#c1c1c1;--nav-hover:rgba(255, 255, 255, 0.5);--name:#0066BB;--def:#008800;--annotation:#007020;}@media (prefers-color-scheme:dark){:root{--pdoc-background:#212529;}.pdoc{--text:#f7f7f7;--muted:#9d9d9d;--link:#58a6ff;--link-hover:#3989ff;--code:#333;--active:#555;--accent:#343434;--accent2:#555;--nav-hover:rgba(0, 0, 0, 0.1);--name:#77C1FF;--def:#0cdd0c;--annotation:#00c037;}}</style>
    <style>/*! layout.css */html, body{width:100%;height:100%;}html, main{scroll-behavior:smooth;}body{background-color:var(--pdoc-background);}@media (max-width:769px){#navtoggle{cursor:pointer;position:absolute;width:50px;height:40px;top:1rem;right:1rem;border-color:var(--text);color:var(--text);display:flex;opacity:0.8;}#navtoggle:hover{opacity:1;}#togglestate + div{display:none;}#togglestate:checked + div{display:inherit;}main, header{padding:2rem 3vw;}header + main{margin-top:-3rem;}.git-button{display:none !important;}nav input[type="search"]{max-width:77%;}nav input[type="search"]:first-child{margin-top:-6px;}nav input[type="search"]:valid ~ *{display:none !important;}}@media (min-width:770px){:root{--sidebar-width:clamp(12.5rem, 28vw, 22rem);}nav{position:fixed;overflow:auto;height:100vh;width:var(--sidebar-width);}main, header{padding:3rem 2rem 3rem calc(var(--sidebar-width) + 3rem);width:calc(54rem + var(--sidebar-width));max-width:100%;}header + main{margin-top:-4rem;}#navtoggle{display:none;}}#togglestate{position:absolute;height:0;opacity:0;}nav.pdoc{--pad:clamp(0.5rem, 2vw, 1.75rem);--indent:1.5rem;background-color:var(--accent);border-right:1px solid var(--accent2);box-shadow:0 0 20px rgba(50, 50, 50, .2) inset;padding:0 0 0 var(--pad);overflow-wrap:anywhere;scrollbar-width:thin; scrollbar-color:var(--accent2) transparent }nav.pdoc::-webkit-scrollbar{width:.4rem; }nav.pdoc::-webkit-scrollbar-thumb{background-color:var(--accent2); }nav.pdoc > div{padding:var(--pad) 0;}nav.pdoc .module-list-button{display:inline-flex;align-items:center;color:var(--text);border-color:var(--muted);margin-bottom:1rem;}nav.pdoc .module-list-button:hover{border-color:var(--text);}nav.pdoc input[type=search]{display:block;outline-offset:0;width:calc(100% - var(--pad));}nav.pdoc .logo{max-width:calc(100% - var(--pad));max-height:35vh;display:block;margin:0 auto 1rem;transform:translate(calc(-.5 * var(--pad)), 0);}nav.pdoc ul{list-style:none;padding-left:0;}nav.pdoc > div > ul{margin-left:calc(0px - var(--pad));}nav.pdoc li a{padding:.2rem 0 .2rem calc(var(--pad) + var(--indent));}nav.pdoc > div > ul > li > a{padding-left:var(--pad);}nav.pdoc li{transition:all 100ms;}nav.pdoc li:hover{background-color:var(--nav-hover);}nav.pdoc a, nav.pdoc a:hover{color:var(--text);}nav.pdoc a{display:block;}nav.pdoc > h2:first-of-type{margin-top:1.5rem;}nav.pdoc .class:before{content:"class ";color:var(--muted);}nav.pdoc .function:after{content:"()";color:var(--muted);}nav.pdoc footer:before{content:"";display:block;width:calc(100% - var(--pad));border-top:solid var(--accent2) 1px;margin-top:1.5rem;padding-top:.5rem;}nav.pdoc footer{font-size:small;}</style>
    <style>/*! content.css */.pdoc{color:var(--text);box-sizing:border-box;line-height:1.5;background:none;}.pdoc .pdoc-button{display:inline-block;border:solid black 1px;border-radius:2px;font-size:.75rem;padding:calc(0.5em - 1px) 1em;transition:100ms all;}.pdoc .pdoc-alert{padding:1rem 1rem 1rem calc(1.5rem + 24px);border:1px solid transparent;border-radius:.25rem;background-repeat:no-repeat;background-position:1rem center;margin-bottom:1rem;}.pdoc .pdoc-alert > *:last-child{margin-bottom:0;}.pdoc .pdoc-alert-note {color:#084298;background-color:#cfe2ff;border-color:#b6d4fe;background-image:url("data:image/svg+xml,%3Csvg%20xmlns%3D%22http%3A//www.w3.org/2000/svg%22%20width%3D%2224%22%20height%3D%2224%22%20fill%3D%22%23084298%22%20viewBox%3D%220%200%2016%2016%22%3E%3Cpath%20d%3D%22M8%2016A8%208%200%201%200%208%200a8%208%200%200%200%200%2016zm.93-9.412-1%204.705c-.07.34.029.533.304.533.194%200%20.487-.07.686-.246l-.088.416c-.287.346-.92.598-1.465.598-.703%200-1.002-.422-.808-1.319l.738-3.468c.064-.293.006-.399-.287-.47l-.451-.081.082-.381%202.29-.287zM8%205.5a1%201%200%201%201%200-2%201%201%200%200%201%200%202z%22/%3E%3C/svg%3E");}.pdoc .pdoc-alert-warning{color:#664d03;background-color:#fff3cd;border-color:#ffecb5;background-image:url("data:image/svg+xml,%3Csvg%20xmlns%3D%22http%3A//www.w3.org/2000/svg%22%20width%3D%2224%22%20height%3D%2224%22%20fill%3D%22%23664d03%22%20viewBox%3D%220%200%2016%2016%22%3E%3Cpath%20d%3D%22M8.982%201.566a1.13%201.13%200%200%200-1.96%200L.165%2013.233c-.457.778.091%201.767.98%201.767h13.713c.889%200%201.438-.99.98-1.767L8.982%201.566zM8%205c.535%200%20.954.462.9.995l-.35%203.507a.552.552%200%200%201-1.1%200L7.1%205.995A.905.905%200%200%201%208%205zm.002%206a1%201%200%201%201%200%202%201%201%200%200%201%200-2z%22/%3E%3C/svg%3E");}.pdoc .pdoc-alert-danger{color:#842029;background-color:#f8d7da;border-color:#f5c2c7;background-image:url("data:image/svg+xml,%3Csvg%20xmlns%3D%22http%3A//www.w3.org/2000/svg%22%20width%3D%2224%22%20height%3D%2224%22%20fill%3D%22%23842029%22%20viewBox%3D%220%200%2016%2016%22%3E%3Cpath%20d%3D%22M5.52.359A.5.5%200%200%201%206%200h4a.5.5%200%200%201%20.474.658L8.694%206H12.5a.5.5%200%200%201%20.395.807l-7%209a.5.5%200%200%201-.873-.454L6.823%209.5H3.5a.5.5%200%200%201-.48-.641l2.5-8.5z%22/%3E%3C/svg%3E");}.pdoc .visually-hidden{position:absolute !important;width:1px !important;height:1px !important;padding:0 !important;margin:-1px !important;overflow:hidden !important;clip:rect(0, 0, 0, 0) !important;white-space:nowrap !important;border:0 !important;}.pdoc h1, .pdoc h2, .pdoc h3{font-weight:300;margin:.3em 0;padding:.2em 0;}.pdoc > section:not(.module-info) h1{font-size:1.5rem;font-weight:500;}.pdoc > section:not(.module-info) h2{font-size:1.4rem;font-weight:500;}.pdoc > section:not(.module-info) h3{font-size:1.3rem;font-weight:500;}.pdoc > section:not(.module-info) h4{font-size:1.2rem;}.pdoc > section:not(.module-info) h5{font-size:1.1rem;}.pdoc a{text-decoration:none;color:var(--link);}.pdoc a:hover{color:var(--link-hover);}.pdoc blockquote{margin-left:2rem;}.pdoc pre{border-top:1px solid var(--accent2);border-bottom:1px solid var(--accent2);margin-top:0;margin-bottom:1em;padding:.5rem 0 .5rem .5rem;overflow-x:auto;background-color:var(--code);}.pdoc code{color:var(--text);padding:.2em .4em;margin:0;font-size:85%;background-color:var(--code);border-radius:6px;}.pdoc a > code{color:inherit;}.pdoc pre > code{display:inline-block;font-size:inherit;background:none;border:none;padding:0;}.pdoc > section:not(.module-info){margin-bottom:1.5rem;}.pdoc .modulename{margin-top:0;font-weight:bold;}.pdoc .modulename a{color:var(--link);transition:100ms all;}.pdoc .git-button{float:right;border:solid var(--link) 1px;}.pdoc .git-button:hover{background-color:var(--link);color:var(--pdoc-background);}.view-source-toggle-state,.view-source-toggle-state ~ .pdoc-code{display:none;}.view-source-toggle-state:checked ~ .pdoc-code{display:block;}.view-source-button{display:inline-block;float:right;font-size:.75rem;line-height:1.5rem;color:var(--muted);padding:0 .4rem 0 1.3rem;cursor:pointer;text-indent:-2px;}.view-source-button > span{visibility:hidden;}.module-info .view-source-button{float:none;display:flex;justify-content:flex-end;margin:-1.2rem .4rem -.2rem 0;}.view-source-button::before{position:absolute;content:"View Source";display:list-item;list-style-type:disclosure-closed;}.view-source-toggle-state:checked ~ .attr .view-source-button::before,.view-source-toggle-state:checked ~ .view-source-button::before{list-style-type:disclosure-open;}.pdoc .docstring{margin-bottom:1.5rem;}.pdoc section:not(.module-info) .docstring{margin-left:clamp(0rem, 5vw - 2rem, 1rem);}.pdoc .docstring .pdoc-code{margin-left:1em;margin-right:1em;}.pdoc h1:target,.pdoc h2:target,.pdoc h3:target,.pdoc h4:target,.pdoc h5:target,.pdoc h6:target,.pdoc .pdoc-code > pre > span:target{background-color:var(--active);box-shadow:-1rem 0 0 0 var(--active);}.pdoc .pdoc-code > pre > span:target{display:block;}.pdoc div:target > .attr,.pdoc section:target > .attr,.pdoc dd:target > a{background-color:var(--active);}.pdoc *{scroll-margin:2rem;}.pdoc .pdoc-code .linenos{user-select:none;}.pdoc .attr:hover{filter:contrast(0.95);}.pdoc section, .pdoc .classattr{position:relative;}.pdoc .headerlink{--width:clamp(1rem, 3vw, 2rem);position:absolute;top:0;left:calc(0rem - var(--width));transition:all 100ms ease-in-out;opacity:0;}.pdoc .headerlink::before{content:"#";display:block;text-align:center;width:var(--width);height:2.3rem;line-height:2.3rem;font-size:1.5rem;}.pdoc .attr:hover ~ .headerlink,.pdoc *:target > .headerlink,.pdoc .headerlink:hover{opacity:1;}.pdoc .attr{display:block;margin:.5rem 0 .5rem;padding:.4rem .4rem .4rem 1rem;background-color:var(--accent);overflow-x:auto;}.pdoc .classattr{margin-left:2rem;}.pdoc .name{color:var(--name);font-weight:bold;}.pdoc .def{color:var(--def);font-weight:bold;}.pdoc .signature{background-color:transparent;}.pdoc .param, .pdoc .return-annotation{white-space:pre;}.pdoc .signature.multiline .param{display:block;}.pdoc .signature.condensed .param{display:inline-block;}.pdoc .annotation{color:var(--annotation);}.pdoc .inherited{margin-left:2rem;}.pdoc .inherited dt{font-weight:700;}.pdoc .inherited dt, .pdoc .inherited dd{display:inline;margin-left:0;margin-bottom:.5rem;}.pdoc .inherited dd:not(:last-child):after{content:", ";}.pdoc .inherited .class:before{content:"class ";}.pdoc .inherited .function a:after{content:"()";}.pdoc .search-result .docstring{overflow:auto;max-height:25vh;}.pdoc .search-result.focused > .attr{background-color:var(--active);}.pdoc .attribution{margin-top:2rem;display:block;opacity:0.5;transition:all 200ms;filter:grayscale(100%);}.pdoc .attribution:hover{opacity:1;filter:grayscale(0%);}.pdoc .attribution img{margin-left:5px;height:35px;vertical-align:middle;width:70px;transition:all 200ms;}.pdoc table{display:block;width:max-content;max-width:100%;overflow:auto;margin-bottom:1rem;}.pdoc table th{font-weight:600;}.pdoc table th, .pdoc table td{padding:6px 13px;border:1px solid var(--accent2);}</style>
    <style>/*! custom.css */</style></head>
<body>
    <nav class="pdoc">
        <label id="navtoggle" for="togglestate" class="pdoc-button"><svg xmlns='http://www.w3.org/2000/svg' viewBox='0 0 30 30'><path stroke-linecap='round' stroke="currentColor" stroke-miterlimit='10' stroke-width='2' d='M4 7h22M4 15h22M4 23h22'/></svg></label>
        <input id="togglestate" type="checkbox" aria-hidden="true" tabindex="-1">
        <div>            <a class="pdoc-button module-list-button" href="../exdpn.html">
<svg xmlns="http://www.w3.org/2000/svg" width="16" height="16" fill="currentColor" class="bi bi-box-arrow-in-left" viewBox="0 0 16 16">
  <path fill-rule="evenodd" d="M10 3.5a.5.5 0 0 0-.5-.5h-8a.5.5 0 0 0-.5.5v9a.5.5 0 0 0 .5.5h8a.5.5 0 0 0 .5-.5v-2a.5.5 0 0 1 1 0v2A1.5 1.5 0 0 1 9.5 14h-8A1.5 1.5 0 0 1 0 12.5v-9A1.5 1.5 0 0 1 1.5 2h8A1.5 1.5 0 0 1 11 3.5v2a.5.5 0 0 1-1 0v-2z"/>
  <path fill-rule="evenodd" d="M4.146 8.354a.5.5 0 0 1 0-.708l3-3a.5.5 0 1 1 .708.708L5.707 7.5H14.5a.5.5 0 0 1 0 1H5.707l2.147 2.146a.5.5 0 0 1-.708.708l-3-3z"/>
</svg>                &nbsp;exdpn</a>


            <input type="search" placeholder="Search..." role="searchbox" aria-label="search"
                   pattern=".+" required>

        <h2>Contents</h2>
        <ul>
  <li><a href="#data-petri-net">Data Petri Net</a></li>
</ul>


        <h2>Submodules</h2>
        <ul>
                <li><a href="data_petri_net/data_petri_net.html">data_petri_net</a></li>
        </ul>


            <footer>exdpn - version 0.0.1</footer>

        <a class="attribution" title="pdoc: Python API documentation generator" href="https://pdoc.dev" target="_blank">
            built with <span class="visually-hidden">pdoc</span><img
                alt="pdoc logo"
                src="data:image/svg+xml,%3Csvg%20xmlns%3D%22http%3A//www.w3.org/2000/svg%22%20role%3D%22img%22%20aria-label%3D%22pdoc%20logo%22%20width%3D%22300%22%20height%3D%22150%22%20viewBox%3D%22-1%200%2060%2030%22%3E%3Ctitle%3Epdoc%3C/title%3E%3Cpath%20d%3D%22M29.621%2021.293c-.011-.273-.214-.475-.511-.481a.5.5%200%200%200-.489.503l-.044%201.393c-.097.551-.695%201.215-1.566%201.704-.577.428-1.306.486-2.193.182-1.426-.617-2.467-1.654-3.304-2.487l-.173-.172a3.43%203.43%200%200%200-.365-.306.49.49%200%200%200-.286-.196c-1.718-1.06-4.931-1.47-7.353.191l-.219.15c-1.707%201.187-3.413%202.131-4.328%201.03-.02-.027-.49-.685-.141-1.763.233-.721.546-2.408.772-4.076.042-.09.067-.187.046-.288.166-1.347.277-2.625.241-3.351%201.378-1.008%202.271-2.586%202.271-4.362%200-.976-.272-1.935-.788-2.774-.057-.094-.122-.18-.184-.268.033-.167.052-.339.052-.516%200-1.477-1.202-2.679-2.679-2.679-.791%200-1.496.352-1.987.9a6.3%206.3%200%200%200-1.001.029c-.492-.564-1.207-.929-2.012-.929-1.477%200-2.679%201.202-2.679%202.679A2.65%202.65%200%200%200%20.97%206.554c-.383.747-.595%201.572-.595%202.41%200%202.311%201.507%204.29%203.635%205.107-.037.699-.147%202.27-.423%203.294l-.137.461c-.622%202.042-2.515%208.257%201.727%2010.643%201.614.908%203.06%201.248%204.317%201.248%202.665%200%204.492-1.524%205.322-2.401%201.476-1.559%202.886-1.854%206.491.82%201.877%201.393%203.514%201.753%204.861%201.068%202.223-1.713%202.811-3.867%203.399-6.374.077-.846.056-1.469.054-1.537zm-4.835%204.313c-.054.305-.156.586-.242.629-.034-.007-.131-.022-.307-.157-.145-.111-.314-.478-.456-.908.221.121.432.25.675.355.115.039.219.051.33.081zm-2.251-1.238c-.05.33-.158.648-.252.694-.022.001-.125-.018-.307-.157-.217-.166-.488-.906-.639-1.573.358.344.754.693%201.198%201.036zm-3.887-2.337c-.006-.116-.018-.231-.041-.342.635.145%201.189.368%201.599.625.097.231.166.481.174.642-.03.049-.055.101-.067.158-.046.013-.128.026-.298.004-.278-.037-.901-.57-1.367-1.087zm-1.127-.497c.116.306.176.625.12.71-.019.014-.117.045-.345.016-.206-.027-.604-.332-.986-.695.41-.051.816-.056%201.211-.031zm-4.535%201.535c.209.22.379.47.358.598-.006.041-.088.138-.351.234-.144.055-.539-.063-.979-.259a11.66%2011.66%200%200%200%20.972-.573zm.983-.664c.359-.237.738-.418%201.126-.554.25.237.479.548.457.694-.006.042-.087.138-.351.235-.174.064-.694-.105-1.232-.375zm-3.381%201.794c-.022.145-.061.29-.149.401-.133.166-.358.248-.69.251h-.002c-.133%200-.306-.26-.45-.621.417.091.854.07%201.291-.031zm-2.066-8.077a4.78%204.78%200%200%201-.775-.584c.172-.115.505-.254.88-.378l-.105.962zm-.331%202.302a10.32%2010.32%200%200%201-.828-.502c.202-.143.576-.328.984-.49l-.156.992zm-.45%202.157l-.701-.403c.214-.115.536-.249.891-.376a11.57%2011.57%200%200%201-.19.779zm-.181%201.716c.064.398.194.702.298.893-.194-.051-.435-.162-.736-.398.061-.119.224-.3.438-.495zM8.87%204.141c0%20.152-.123.276-.276.276s-.275-.124-.275-.276.123-.276.276-.276.275.124.275.276zm-.735-.389a1.15%201.15%200%200%200-.314.783%201.16%201.16%200%200%200%201.162%201.162c.457%200%20.842-.27%201.032-.653.026.117.042.238.042.362a1.68%201.68%200%200%201-1.679%201.679%201.68%201.68%200%200%201-1.679-1.679c0-.843.626-1.535%201.436-1.654zM5.059%205.406A1.68%201.68%200%200%201%203.38%207.085a1.68%201.68%200%200%201-1.679-1.679c0-.037.009-.072.011-.109.21.3.541.508.935.508a1.16%201.16%200%200%200%201.162-1.162%201.14%201.14%200%200%200-.474-.912c.015%200%20.03-.005.045-.005.926.001%201.679.754%201.679%201.68zM3.198%204.141c0%20.152-.123.276-.276.276s-.275-.124-.275-.276.123-.276.276-.276.275.124.275.276zM1.375%208.964c0-.52.103-1.035.288-1.52.466.394%201.06.64%201.717.64%201.144%200%202.116-.725%202.499-1.738.383%201.012%201.355%201.738%202.499%201.738.867%200%201.631-.421%202.121-1.062.307.605.478%201.267.478%201.942%200%202.486-2.153%204.51-4.801%204.51s-4.801-2.023-4.801-4.51zm24.342%2019.349c-.985.498-2.267.168-3.813-.979-3.073-2.281-5.453-3.199-7.813-.705-1.315%201.391-4.163%203.365-8.423.97-3.174-1.786-2.239-6.266-1.261-9.479l.146-.492c.276-1.02.395-2.457.444-3.268a6.11%206.11%200%200%200%201.18.115%206.01%206.01%200%200%200%202.536-.562l-.006.175c-.802.215-1.848.612-2.021%201.25-.079.295.021.601.274.837.219.203.415.364.598.501-.667.304-1.243.698-1.311%201.179-.02.144-.022.507.393.787.213.144.395.26.564.365-1.285.521-1.361.96-1.381%201.126-.018.142-.011.496.427.746l.854.489c-.473.389-.971.914-.999%201.429-.018.278.095.532.316.713.675.556%201.231.721%201.653.721.059%200%20.104-.014.158-.02.207.707.641%201.64%201.513%201.64h.013c.8-.008%201.236-.345%201.462-.626.173-.216.268-.457.325-.692.424.195.93.374%201.372.374.151%200%20.294-.021.423-.068.732-.27.944-.704.993-1.021.009-.061.003-.119.002-.179.266.086.538.147.789.147.15%200%20.294-.021.423-.069.542-.2.797-.489.914-.754.237.147.478.258.704.288.106.014.205.021.296.021.356%200%20.595-.101.767-.229.438.435%201.094.992%201.656%201.067.106.014.205.021.296.021a1.56%201.56%200%200%200%20.323-.035c.17.575.453%201.289.866%201.605.358.273.665.362.914.362a.99.99%200%200%200%20.421-.093%201.03%201.03%200%200%200%20.245-.164c.168.428.39.846.68%201.068.358.273.665.362.913.362a.99.99%200%200%200%20.421-.093c.317-.148.512-.448.639-.762.251.157.495.257.726.257.127%200%20.25-.024.37-.071.427-.17.706-.617.841-1.314.022-.015.047-.022.068-.038.067-.051.133-.104.196-.159-.443%201.486-1.107%202.761-2.086%203.257zM8.66%209.925a.5.5%200%201%200-1%200c0%20.653-.818%201.205-1.787%201.205s-1.787-.552-1.787-1.205a.5.5%200%201%200-1%200c0%201.216%201.25%202.205%202.787%202.205s2.787-.989%202.787-2.205zm4.4%2015.965l-.208.097c-2.661%201.258-4.708%201.436-6.086.527-1.542-1.017-1.88-3.19-1.844-4.198a.4.4%200%200%200-.385-.414c-.242-.029-.406.164-.414.385-.046%201.249.367%203.686%202.202%204.896.708.467%201.547.7%202.51.7%201.248%200%202.706-.392%204.362-1.174l.185-.086a.4.4%200%200%200%20.205-.527c-.089-.204-.326-.291-.527-.206zM9.547%202.292c.093.077.205.114.317.114a.5.5%200%200%200%20.318-.886L8.817.397a.5.5%200%200%200-.703.068.5.5%200%200%200%20.069.703l1.364%201.124zm-7.661-.065c.086%200%20.173-.022.253-.068l1.523-.893a.5.5%200%200%200-.506-.863l-1.523.892a.5.5%200%200%200-.179.685c.094.158.261.247.432.247z%22%20transform%3D%22matrix%28-1%200%200%201%2058%200%29%22%20fill%3D%22%233bb300%22/%3E%3Cpath%20d%3D%22M.3%2021.86V10.18q0-.46.02-.68.04-.22.18-.5.28-.54%201.34-.54%201.06%200%201.42.28.38.26.44.78.76-1.04%202.38-1.04%201.64%200%203.1%201.54%201.46%201.54%201.46%203.58%200%202.04-1.46%203.58-1.44%201.54-3.08%201.54-1.64%200-2.38-.92v4.04q0%20.46-.04.68-.02.22-.18.5-.14.3-.5.42-.36.12-.98.12-.62%200-1-.12-.36-.12-.52-.4-.14-.28-.18-.5-.02-.22-.02-.68zm3.96-9.42q-.46.54-.46%201.18%200%20.64.46%201.18.48.52%201.2.52.74%200%201.24-.52.52-.52.52-1.18%200-.66-.48-1.18-.48-.54-1.26-.54-.76%200-1.22.54zm14.741-8.36q.16-.3.54-.42.38-.12%201-.12.64%200%201.02.12.38.12.52.42.16.3.18.54.04.22.04.68v11.94q0%20.46-.04.7-.02.22-.18.5-.3.54-1.7.54-1.38%200-1.54-.98-.84.96-2.34.96-1.8%200-3.28-1.56-1.48-1.58-1.48-3.66%200-2.1%201.48-3.68%201.5-1.58%203.28-1.58%201.48%200%202.3%201v-4.2q0-.46.02-.68.04-.24.18-.52zm-3.24%2010.86q.52.54%201.26.54.74%200%201.22-.54.5-.54.5-1.18%200-.66-.48-1.22-.46-.56-1.26-.56-.8%200-1.28.56-.48.54-.48%201.2%200%20.66.52%201.2zm7.833-1.2q0-2.4%201.68-3.96%201.68-1.56%203.84-1.56%202.16%200%203.82%201.56%201.66%201.54%201.66%203.94%200%201.66-.86%202.96-.86%201.28-2.1%201.9-1.22.6-2.54.6-1.32%200-2.56-.64-1.24-.66-2.1-1.92-.84-1.28-.84-2.88zm4.18%201.44q.64.48%201.3.48.66%200%201.32-.5.66-.5.66-1.48%200-.98-.62-1.46-.62-.48-1.34-.48-.72%200-1.34.5-.62.5-.62%201.48%200%20.96.64%201.46zm11.412-1.44q0%20.84.56%201.32.56.46%201.18.46.64%200%201.18-.36.56-.38.9-.38.6%200%201.46%201.06.46.58.46%201.04%200%20.76-1.1%201.42-1.14.8-2.8.8-1.86%200-3.58-1.34-.82-.64-1.34-1.7-.52-1.08-.52-2.36%200-1.3.52-2.34.52-1.06%201.34-1.7%201.66-1.32%203.54-1.32.76%200%201.48.22.72.2%201.06.4l.32.2q.36.24.56.38.52.4.52.92%200%20.5-.42%201.14-.72%201.1-1.38%201.1-.38%200-1.08-.44-.36-.34-1.04-.34-.66%200-1.24.48-.58.48-.58%201.34z%22%20fill%3D%22green%22/%3E%3C/svg%3E"/>
        </a>
</div>
    </nav>
    <main class="pdoc">
            <section class="module-info">
                    <h1 class="modulename">
<a href="./../exdpn.html">exdpn</a><wbr>.data_petri_net    </h1>

                        <div class="docstring"><p>This module provides the core functionality of the package and contains everything needed to set up the data petri net.</p>
<<<<<<< HEAD

<hr />

<h1 id="data-petri-net">Data Petri Net</h1>

<p>A data petri net is a petri net with additional information added to the contained decision points. A decision points describes a place followed by more than one transition. To get some insight in which transition a token chooses guards are used to model the behavior. This guards can be understood as classification models based on the data contained in the event log and they predict which transition is most likely to follow given a certain trace and the corresponding data.</p>

<hr />
=======
>>>>>>> 21920eea
</div>

                        <input id="data_petri_net-view-source" class="view-source-toggle-state" type="checkbox" aria-hidden="true" tabindex="-1">

                        <label class="view-source-button" for="data_petri_net-view-source"><span>View Source</span></label>

                        <div class="pdoc-code codehilite"><pre><span></span><span id="L-1"><a href="#L-1"><span class="linenos">1</span></a><span class="sd">&quot;&quot;&quot;</span>
</span><span id="L-2"><a href="#L-2"><span class="linenos">2</span></a><span class="sd">.. include:: ./data_petri_net.md</span>
</span><span id="L-3"><a href="#L-3"><span class="linenos">3</span></a>
</span><span id="L-4"><a href="#L-4"><span class="linenos">4</span></a><span class="sd">&quot;&quot;&quot;</span>
</span><span id="L-5"><a href="#L-5"><span class="linenos">5</span></a>
</span><span id="L-6"><a href="#L-6"><span class="linenos">6</span></a><span class="kn">from</span> <span class="nn">exdpn.data_petri_net.data_petri_net</span> <span class="kn">import</span> <span class="n">Data_Petri_Net</span>
</span></pre></div>


            </section>
    </main>
<script>
    function escapeHTML(html) {
        return document.createElement('div').appendChild(document.createTextNode(html)).parentNode.innerHTML;
    }

    const originalContent = document.querySelector("main.pdoc");
    let currentContent = originalContent;

    function setContent(innerHTML) {
        let elem;
        if (innerHTML) {
            elem = document.createElement("main");
            elem.classList.add("pdoc");
            elem.innerHTML = innerHTML;
        } else {
            elem = originalContent;
        }
        if (currentContent !== elem) {
            currentContent.replaceWith(elem);
            currentContent = elem;
        }
    }

    function getSearchTerm() {
        return (new URL(window.location)).searchParams.get("search");
    }

    const searchBox = document.querySelector(".pdoc input[type=search]");
    searchBox.addEventListener("input", function () {
        let url = new URL(window.location);
        if (searchBox.value.trim()) {
            url.hash = "";
            url.searchParams.set("search", searchBox.value);
        } else {
            url.searchParams.delete("search");
        }
        history.replaceState("", "", url.toString());
        onInput();
    });
    window.addEventListener("popstate", onInput);


    let search, searchErr;

    async function initialize() {
        try {
            search = await new Promise((resolve, reject) => {
                const script = document.createElement("script");
                script.type = "text/javascript";
                script.async = true;
                script.onload = () => resolve(window.pdocSearch);
                script.onerror = (e) => reject(e);
                script.src = "../search.js";
                document.getElementsByTagName("head")[0].appendChild(script);
            });
        } catch (e) {
            console.error("Cannot fetch pdoc search index");
            searchErr = "Cannot fetch search index.";
        }
        onInput();

        document.querySelector("nav.pdoc").addEventListener("click", e => {
            if (e.target.hash) {
                searchBox.value = "";
                searchBox.dispatchEvent(new Event("input"));
            }
        });
    }

    function onInput() {
        setContent((() => {
            const term = getSearchTerm();
            if (!term) {
                return null
            }
            if (searchErr) {
                return `<h3>Error: ${searchErr}</h3>`
            }
            if (!search) {
                return "<h3>Searching...</h3>"
            }

            window.scrollTo({top: 0, left: 0, behavior: 'auto'});

            const results = search(term);

            let html;
            if (results.length === 0) {
                html = `No search results for '${escapeHTML(term)}'.`
            } else {
                html = `<h4>${results.length} search result${results.length > 1 ? "s" : ""} for '${escapeHTML(term)}'.</h4>`;
            }
            for (let result of results.slice(0, 10)) {
                let doc = result.doc;
                let url = `../${doc.modulename.replaceAll(".", "/")}.html`;
                if (doc.qualname) {
                    url += `#${doc.qualname}`;
                }

                let heading;
                switch (result.doc.type) {
                    case "function":
                        heading = `<span class="def">${doc.funcdef}</span> <span class="name">${doc.fullname}</span><span class="signature">${doc.signature}:</span>`;
                        break;
                    case "class":
                        heading = `<span class="def">class</span> <span class="name">${doc.fullname}</span>`;
                        if (doc.bases)
                            heading += `<wbr>(<span class="base">${doc.bases}</span>)`;
                        heading += `:`;
                        break;
                    case "variable":
                        heading = `<span class="name">${doc.fullname}</span>`;
                        if (doc.annotation)
                            heading += `<span class="annotation">${doc.annotation}</span>`;
                        if (doc.default_value)
                            heading += `<span class="default_value">${doc.default_value}</span>`;
                        break;
                    default:
                        heading = `<span class="name">${doc.fullname}</span>`;
                        break;
                }
                html += `
                        <section class="search-result">
                        <a href="${url}" class="attr ${doc.type}">${heading}</a>
                        <div class="docstring">${doc.doc}</div>
                        </section>
                    `;

            }
            return html;
        })());
    }

    if (getSearchTerm()) {
        initialize();
        searchBox.value = getSearchTerm();
        onInput();
    } else {
        searchBox.addEventListener("focus", initialize, {once: true});
    }

    searchBox.addEventListener("keydown", e => {
        if (["ArrowDown", "ArrowUp", "Enter"].includes(e.key)) {
            let focused = currentContent.querySelector(".search-result.focused");
            if (!focused) {
                currentContent.querySelector(".search-result").classList.add("focused");
            } else if (
                e.key === "ArrowDown"
                && focused.nextElementSibling
                && focused.nextElementSibling.classList.contains("search-result")
            ) {
                focused.classList.remove("focused");
                focused.nextElementSibling.classList.add("focused");
                focused.nextElementSibling.scrollIntoView({
                    behavior: "smooth",
                    block: "nearest",
                    inline: "nearest"
                });
            } else if (
                e.key === "ArrowUp"
                && focused.previousElementSibling
                && focused.previousElementSibling.classList.contains("search-result")
            ) {
                focused.classList.remove("focused");
                focused.previousElementSibling.classList.add("focused");
                focused.previousElementSibling.scrollIntoView({
                    behavior: "smooth",
                    block: "nearest",
                    inline: "nearest"
                });
            } else if (
                e.key === "Enter"
            ) {
                focused.querySelector("a").click();
            }
        }
    });
</script></body>
</html><|MERGE_RESOLUTION|>--- conflicted
+++ resolved
@@ -53,7 +53,6 @@
 <a href="./../exdpn.html">exdpn</a><wbr>.data_petri_net    </h1>
 
                         <div class="docstring"><p>This module provides the core functionality of the package and contains everything needed to set up the data petri net.</p>
-<<<<<<< HEAD
 
 <hr />
 
@@ -62,8 +61,6 @@
 <p>A data petri net is a petri net with additional information added to the contained decision points. A decision points describes a place followed by more than one transition. To get some insight in which transition a token chooses guards are used to model the behavior. This guards can be understood as classification models based on the data contained in the event log and they predict which transition is most likely to follow given a certain trace and the corresponding data.</p>
 
 <hr />
-=======
->>>>>>> 21920eea
 </div>
 
                         <input id="data_petri_net-view-source" class="view-source-toggle-state" type="checkbox" aria-hidden="true" tabindex="-1">
