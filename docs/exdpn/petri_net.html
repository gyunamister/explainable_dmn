--- conflicted
+++ resolved
@@ -53,7 +53,6 @@
 <a href="./../exdpn.html">exdpn</a><wbr>.petri_net    </h1>
 
                         <div class="docstring"><p>This module contains the functionality to mine a petri net from the given event log.</p>
-<<<<<<< HEAD
 
 <hr />
 
@@ -62,8 +61,6 @@
 <p>Directed graph that models the underlying processes contained in an event log.</p>
 
 <hr />
-=======
->>>>>>> 21920eea
 </div>
 
                         <input id="petri_net-view-source" class="view-source-toggle-state" type="checkbox" aria-hidden="true" tabindex="-1">
