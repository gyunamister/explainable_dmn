[metadata]
name = exdpn
version = 1.1.0
description = Tool to mine and evaluate explainable data Petri nets using different classification techniques.
long_description = This package implements a convenient interface to mine and evaluate data Petri nets using different machine learning techniques at each decision point. More information on the package as well as a dockerized graphical user interface can be found on [GitHub](https://github.com/aarkue/eXdpn).
long_description_content_type = text/markdown
keywords = Process mining, Data Petri net
license= GPLv3
platform = any
classifiers = 
    Programming Language :: Python :: 3
    Operating System :: OS Independent
    License :: OSI Approved :: GNU General Public License v3 (GPLv3)
project_urls = 
    Documentation = https://aarkue.github.io/eXdpn/
    GitHub = https://github.com/aarkue/eXdpn
author = marairis, aarkue, cpitsch, jonathansc

[options]
packages = find:
install_requires =
    pm4py ~= 2.2.20.1
<<<<<<< HEAD
    scikit-learn ~= 1.0.2
    xgboost ~= 1.6.0
    shap ~= 0.41.0
=======
    scikit-learn ~= 1.1.1
    shap ~= 0.40.0
>>>>>>> c5b5d557
    pandas ~= 1.3.5
    numpy ~= 1.21.6
    matplotlib ~= 3.5.2<|MERGE_RESOLUTION|>--- conflicted
+++ resolved
@@ -20,14 +20,9 @@
 packages = find:
 install_requires =
     pm4py ~= 2.2.20.1
-<<<<<<< HEAD
-    scikit-learn ~= 1.0.2
     xgboost ~= 1.6.0
     shap ~= 0.41.0
-=======
     scikit-learn ~= 1.1.1
-    shap ~= 0.40.0
->>>>>>> c5b5d557
     pandas ~= 1.3.5
     numpy ~= 1.21.6
     matplotlib ~= 3.5.2