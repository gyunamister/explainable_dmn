--- conflicted
+++ resolved
@@ -8,12 +8,8 @@
     Returns:
         Dict[PetriNet.Place, Set[PetriNet.Transition]]: A dictionary mapping places where decisions are made to the transitions which are the choices
     """
-<<<<<<< HEAD
     
-=======
-
     # Build mapping of places to their associated target transitions
->>>>>>> e6f1e8c4
     targets : Dict[PetriNet.Place,Set[PetriNet.Transition]] = {p: set() for p in net.places}
     for arc in net.arcs:
         if arc.source in targets.keys():
