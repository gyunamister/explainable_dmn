--- conflicted
+++ resolved
@@ -19,7 +19,6 @@
                  petri_net: PetriNet = None,
                  initial_marking: Marking = None,
                  final_marking: Marking = None,
-<<<<<<< HEAD
                  case_level_attributes: List[str] = [],
                  event_level_attributes: List[str] = [],
                  tail_length: int = 3,
@@ -31,16 +30,6 @@
                     ML_Technique.NN
                 ],
                  hyperparameters: Dict[ML_Technique, Dict[str, Any]] = {ML_Technique.NN: {'hidden_layer_sizes': (10, 10)},
-=======
-                 miner_type: str = "AM",
-                 sliding_window_size: int = 3,
-                 act_name_attr: str = "concept:name",
-                 ml_list: List[ML_Technique] = [ML_Technique.NN,
-                                       ML_Technique.DT,
-                                       ML_Technique.LR,
-                                       ML_Technique.SVM],
-                 hyperparameter: Dict[ML_Technique, Dict[str, Any]] = {ML_Technique.NN: {'hidden_layer_sizes': (10, 10)},
->>>>>>> 0e883137
                                                                         ML_Technique.DT: {'min_samples_split': 0.1, 
                                                                                           'min_samples_leaf': 0.1, 
                                                                                           'ccp_alpha': 0.2},
@@ -52,20 +41,12 @@
         Args:
             event_log (EventLog): Event log to be used as a basis for the data Petri net
             petri_net (PetriNet): Petri net corresponding to the event log. Does not have to be supplied
-<<<<<<< HEAD
             initial_marking (Marking): Initial marking of the Petri net corresponding to the event log. Does not have to be supplied
             final_marking (Marking): Final marking of the Petri net corresponding to the event log. Does not have to be supplied
             case_level_attributes (List[str]): Attribute list on the level of cases to be considered for each instance in the datasets
             event_level_attributes (List[str]): Attribute list on the level of events to be considered for each instance in the datasets
             tail_length (int): Number of events lookback to extract executed activity. Defaults to 3.
             activityName_key (str): Event level attribute name corresponding to the name of an event. Defaults to "concept:name"
-=======
-            initial_marking (PetriNet.Place): Initial marking of the Petri net corresponding to the event log. Does not have to be supplied
-            final_marking (PetriNet.Place): Final marking of the Petri net corresponding to the event log. Does not have to be supplied
-            miner_type (str): Spezifies type of mining algorithm, either inductive miner ("IM") or alpha miner ("AM", default)
-            sliding_window_size (int): Size of the sliding window recording the last sliding_window_size events, default is last 3 events
-            act_name_attr (str): Event level attribute name corresponding to the name of an event
->>>>>>> 0e883137
             ml_list (List[ML_Technique]): List of all machine learning techniques that should be evaluated, default is all \
             implemented techniques
             hyperparameter (Dict[ML_Technique, Dict[str, Any]]): Hyperparameter that should be used for the machine learning techniques, \
