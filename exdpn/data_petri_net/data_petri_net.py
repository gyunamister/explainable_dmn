--- conflicted
+++ resolved
@@ -146,13 +146,9 @@
                                                              ml_list=ml_list,
                                                              hyperparameters=hyperparameters,
                                                              CV_splits=CV_splits,
-<<<<<<< HEAD
-                                                             impute=impute,
+                                                             CV_shuffle=CV_shuffle,
+                                                             impute=impute
                                                              numeric_attributes=numeric_attributes)
-=======
-                                                             CV_shuffle=CV_shuffle,
-                                                             impute=impute)
->>>>>>> 240bce43
                                         for place in self.decision_points.keys()}
 
         # evaluate all guards for all guard managers
