--- conflicted
+++ resolved
@@ -124,13 +124,7 @@
             self.performance_per_place[place] = self.guard_manager_per_place[place].guards_results[ml_technique]
             self.print_if_verbose(
                 f"-> Best machine learning technique at decision point '{place.name}': {ml_technique} w/ performance {self.performance_per_place[place]}")
-<<<<<<< HEAD
 
-=======
-            self.print_if_verbose(
-                guard.get_explainable_representation()) 
-                
->>>>>>> d6baac5b
         return self.guard_per_place
 
 
