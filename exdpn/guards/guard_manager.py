--- conflicted
+++ resolved
@@ -28,24 +28,22 @@
                                                 ML_Technique.LR,
                                                 ML_Technique.SVM,
                                                 ML_Technique.NN,
+                                                ML_Technique.XGB,
                                                 ML_Technique.RF],
                  hyperparameters: Dict[ML_Technique, Dict[str, Any]] = {ML_Technique.NN: {'hidden_layer_sizes': (10, 10)},
                                                                         ML_Technique.DT: {'min_samples_split': 0.1,
                                                                                           'min_samples_leaf': 0.1,
                                                                                           'ccp_alpha': 0.2},
                                                                         ML_Technique.LR: {"C": 0.5},
-<<<<<<< HEAD
                                                                         ML_Technique.SVM: {"C": 0.5},
                                                                         ML_Technique.XGB: {},
                                                                         ML_Technique.RF: {'n_estimators': 100,
                                                                                           'min_samples_split': 0.1,
                                                                                           'min_samples_leaf': 0.1,
                                                                                           'ccp_alpha': 0.2}}) -> None:
-=======
                                                                         ML_Technique.SVM: {"C": 0.5}},
                  CV_splits: int = 5,
                  impute: bool = False) -> None:
->>>>>>> 8671325f
         """Initializes all information needed for the calculation of the best guard for each decision point and /
         returns a dictionary with the list of all guards for each machine learning technique.
 
@@ -271,11 +269,8 @@
             'Logistic Regression': '#e26f8f',
             'Support Vector Machine': '#e1ad01',
             'Neural Network': '#263488',
-<<<<<<< HEAD
-            'Random Forest': '#87CEFA'
-=======
+            'XGBoost': '#87CEFA',
             'Random Forest': '#A2B5CD'
->>>>>>> 8671325f
         }
         keys = list(guard_results.keys())
         values = [guard_results[key] for key in keys]
