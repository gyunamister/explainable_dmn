--- conflicted
+++ resolved
@@ -226,8 +226,6 @@
 
         return fig
 
-<<<<<<< HEAD
-
     def get_global_explanations(self, base_sample: DataFrame) -> Dict[str,Union[Figure,str]]:
         """Get a global explainable representation for the concrete machine learning classifier.
         Args:
@@ -278,9 +276,6 @@
         return ret
     
     def get_local_explanations(self, local_data:DataFrame, base_sample: DataFrame) -> Dict[str,Figure]:
-=======
-    def get_local_explanations(self, local_data:DataFrame) -> Dict[str,Figure]:
->>>>>>> c5b5d557
         assert local_data.shape[0] == 1
         # Pre-process local_data
         # One-Hot Encoding for categorical data
