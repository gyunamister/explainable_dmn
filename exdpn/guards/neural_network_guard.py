--- conflicted
+++ resolved
@@ -106,14 +106,6 @@
         Returns:
             explainable_representation (Figure): Explainable representation of the guard
         """
-<<<<<<< HEAD
-        
-        if self.is_explainable() == False:
-            raise Exception("Guard is not explainable and therefore has no explainable representation")
-
-        # X_train_summary = shap.kmeans(self.training_data, 1)
-=======
->>>>>>> e6f1e8c4
         sampled_data = self.training_data.sample(n=min(100, len(self.training_data)))
 
         def shap_predict(data:np.ndarray):
